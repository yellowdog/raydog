"""
Build a Ray cluster using YellowDog.
"""

from copy import copy
from dataclasses import dataclass
from datetime import datetime, timedelta, timezone
from time import sleep

from requests.exceptions import HTTPError
from yellowdog_client.model import (
    ApiKey,
    AutoShutdown,
    ComputeRequirementTemplateUsage,
    Node,
    NodeWorkerTarget,
    ProvisionedWorkerPool,
    ProvisionedWorkerPoolProperties,
    RunSpecification,
    ServicesSchema,
    Task,
    TaskGroup,
    TaskOutput,
    TaskStatus,
    WorkRequirement,
)
from yellowdog_client.platform_client import PlatformClient

YD_DEFAULT_API_URL = "https://api.yellowdog.ai"

HEAD_NODE_TASK_GROUP_NAME = "head-node"
WORKER_NODES_TASK_GROUP_NAME = "worker-nodes"
OBSERVABILITY_NODE_TASK_GROUP_NAME = "observability-node"

TASK_TYPE = "bash"

<<<<<<< HEAD
HEAD_NODE_TASK_POLLING_INTERVAL_SECONDS = 10.0
IDLE_NODE_AND_POOL_SHUTDOWN_MINUTES = 10.0
=======
HEAD_NODE_TASK_POLLING_INTERVAL = timedelta(seconds=10)
IDLE_NODE_AND_POOL_SHUTDOWN_TIMEOUT = timedelta(minutes=3)
>>>>>>> 8e41557c


@dataclass
class WorkerNodeWorkerPool:
    compute_requirement_template_usage: ComputeRequirementTemplateUsage
    provisioned_worker_pool_properties: ProvisionedWorkerPoolProperties
    task_group: TaskGroup
    task_prototype: Task
    worker_pool_id: str | None = None


class RayDogCluster:
    """
    A class representing a Ray cluster managed by YellowDog.
    """

    def __init__(
        self,
        yd_application_key_id: str,
        yd_application_key_secret: str,
        cluster_name: str,
        cluster_namespace: str,
        head_node_compute_requirement_template_id: str,
        head_node_ray_start_script: str,
        yd_platform_api_url: str = YD_DEFAULT_API_URL,
        cluster_tag: str | None = None,
        head_node_images_id: str | None = None,
        head_node_userdata: str | None = None,
        head_node_instance_tags: dict[str, str] | None = None,
        head_node_metrics_enabled: bool | None = None,
        head_node_capture_taskoutput: bool = False,
        enable_observability: bool = False,
        observability_node_compute_requirement_template_id: str | None = None,
        observability_node_instance_tags: dict[str, str] | None = None,
        observability_node_images_id: str | None = None,
        observability_node_userdata: str | None = None,
        observability_node_metrics_enabled: bool | None = None,
        observability_node_start_script: str | None = None,
        observability_node_capture_taskoutput: bool = False,
        cluster_lifetime: timedelta | None = None,
    ):
        """
        Initialise the properties of the RayDog cluster and the Ray head node.
        Optionally set the properties of an observability node.

        :param yd_application_key_id: the key ID of the YellowDog application for connecting
            to the YellowDog platform.
        :param yd_application_key_secret: the key secret of the YellowDog application.
        :param cluster_name: a name for the cluster; the name must be unique to the
            YellowDog account and is used as the basis for the work requirement
            and worker pool names, and the worker tags.
        :param cluster_namespace: the YellowDog namespace to use for the cluster.
        :param head_node_compute_requirement_template_id: the YellowDog
            compute requirement template ID for the head node.
        :param head_node_ray_start_script: the Bash script for starting the ray head
            node processes.
        :param yd_platform_api_url: the URL of the YellowDog platform API.
        :param cluster_tag: an optional tag to use for the YellowDog work requirement
            and worker pool(s).
        :param head_node_images_id: the images ID to use for the head node
            (if required).
        :param head_node_userdata: optional userdata for use when the head node instance
            is provisioned.
        :param head_node_instance_tags: optional instance tags to use for the head node
            instance.
        :param head_node_metrics_enabled: whether to enable metrics collection for the
            head node.
        :param head_node_capture_taskoutput: whether to capture the console output of the
            head node task.
        :param enable_observability: whether to enable observability node support
        :param observability_node_compute_requirement_template_id: the compute requirement
            template to use for the observability node.
        :param observability_node_instance_tags: optional instance tags to use for the
            observability node instance.
        :param observability_node_images_id: the images ID to use for the observability node
            (if required).
        :param observability_node_userdata: optional userdata for use when the observability
            node instance is provisioned.
        :param observability_node_metrics_enabled: whether to enable metrics collection for
            the observability node.
        :param observability_node_start_script: the Bash script for starting the observability
            node processes.
        :param observability_node_capture_taskoutput: whether to capture the console output
            of the observability node task.
        :param cluster_lifetime: an optional timeout that will shut down the Ray
            cluster if it expires.
        """

        self._cluster_name = cluster_name
        self._cluster_namespace = cluster_namespace
        self._cluster_tag = cluster_tag
        self._cluster_lifetime = cluster_lifetime

        self._task_number = 0  # Running total of tasks

        head_node_naming = f"{cluster_name}-00-head"

        self._auto_shut_down = AutoShutdown(
            enabled=True,
            timeout=IDLE_NODE_AND_POOL_SHUTDOWN_TIMEOUT,
        )

        self._taskoutput = [TaskOutput.from_task_process()]

        self._head_node_compute_requirement_template_usage = (
            ComputeRequirementTemplateUsage(
                templateId=head_node_compute_requirement_template_id,
                requirementName=head_node_naming,
                requirementNamespace=cluster_namespace,
                requirementTag=cluster_tag,
                targetInstanceCount=1,
                imagesId=head_node_images_id,
                userData=head_node_userdata,
                instanceTags=head_node_instance_tags,
            )
        )

        self._head_node_provisioned_worker_pool_properties = (
            ProvisionedWorkerPoolProperties(
                createNodeWorkers=NodeWorkerTarget.per_node(1),
                minNodes=0,
                maxNodes=1,
                workerTag=head_node_naming,
                metricsEnabled=head_node_metrics_enabled,
                idleNodeShutdown=self._auto_shut_down,
                idlePoolShutdown=self._auto_shut_down,
            )
        )

        self._head_node_task = Task(
            name=self._next_task_name,
            taskType=TASK_TYPE,
            taskData=head_node_ray_start_script,
            arguments=["taskdata.txt"],
<<<<<<< HEAD
            environment={
                "YD_API_KEY_ID" : yd_application_key_id,
                "YD_API_KEY_SECRET" : yd_application_key_secret,
                "YD_API_URL" : yd_platform_api_url
            }
=======
            environment={},
            outputs=None if head_node_capture_taskoutput is False else self._taskoutput,
>>>>>>> 8e41557c
        )

        self._work_requirement = WorkRequirement(
            name=cluster_name,
            namespace=cluster_namespace,
            tag=cluster_tag,
            taskGroups=[
                TaskGroup(
                    name=HEAD_NODE_TASK_GROUP_NAME,
                    finishIfAnyTaskFailed=True,
                    runSpecification=RunSpecification(
                        taskTypes=[TASK_TYPE],
                        workerTags=[head_node_naming],
                        namespaces=[cluster_namespace],
                        exclusiveWorkers=True,
                        taskTimeout=cluster_lifetime,
                    ),
                ),
            ],
        )

        self._task_group_running_total = 0  # Note: never decremented

        self._is_built = False
        self._is_shut_down = False

        # Properties publicly available for reading
        self.yd_client = PlatformClient.create(
            ServicesSchema(defaultUrl=yd_platform_api_url),
            ApiKey(id=yd_application_key_id, secret=yd_application_key_secret),
        )
        self.work_requirement_id: str | None = None
        self.head_node_worker_pool_id: str | None = None
        self.head_node_node_id: str | None = None
        self.head_node_private_ip: str | None = None
        self.head_node_public_ip: str | None = None
        self.head_node_task_id: str | None = None
        self.worker_node_worker_pools: dict[str, WorkerNodeWorkerPool] = {}
        self.enable_observability = enable_observability

        if not self.enable_observability:
            return

        observability_node_naming = f"{cluster_name}-observability-00"

        self._observability_node_compute_requirement_template_usage = (
            ComputeRequirementTemplateUsage(
                templateId=observability_node_compute_requirement_template_id,
                requirementName=f"{cluster_name}-observability",
                requirementNamespace=cluster_namespace,
                requirementTag=cluster_tag,
                targetInstanceCount=1,
                imagesId=observability_node_images_id,
                userData=observability_node_userdata,
                instanceTags=observability_node_instance_tags,
            )
        )

        self._observability_node_provisioned_worker_pool_properties = (
            ProvisionedWorkerPoolProperties(
                createNodeWorkers=NodeWorkerTarget.per_node(1),
                minNodes=0,
                maxNodes=1,
                workerTag=observability_node_naming,
                metricsEnabled=observability_node_metrics_enabled,
                idleNodeShutdown=self._auto_shut_down,
                idlePoolShutdown=self._auto_shut_down,
            )
        )

        self._work_requirement.taskGroups.append(
            TaskGroup(
                name=OBSERVABILITY_NODE_TASK_GROUP_NAME,
                finishIfAnyTaskFailed=False,
                runSpecification=RunSpecification(
                    taskTypes=[TASK_TYPE],
                    workerTags=[observability_node_naming],
                    namespaces=[cluster_namespace],
                    exclusiveWorkers=True,
                    taskTimeout=cluster_lifetime,
                ),
            )
        )

        self._observability_node_task = Task(
            name=self._next_task_name,
            taskType=TASK_TYPE,
            taskData=observability_node_start_script,
            arguments=["taskdata.txt"],
            outputs=(
                None
                if observability_node_capture_taskoutput is False
                else self._taskoutput
            ),
        )

        # Properties publicly available for reading
        self.observability_node_id: str | None = None
        self.observability_node_private_ip: str | None = None
        self.observability_node_worker_pool_id: str | None = None
        self.observability_node_private_ip: str | None = None
        self.observability_node_task_id: str | None = None

    def add_worker_pool(
        self,
        worker_node_compute_requirement_template_id: str,
        worker_node_task_script: str,
        worker_pool_node_count: int,
        worker_pool_internal_name: str | None = None,
        worker_node_images_id: str | None = None,
        worker_node_userdata: str | None = None,
        worker_node_instance_tags: dict[str, str] | None = None,
        worker_node_metrics_enabled: bool | None = None,
        worker_node_capture_taskoutput: bool = False,
    ) -> str | None:
        """
        Add a worker pool and task group that will provide Ray worker nodes.

        :param worker_node_compute_requirement_template_id: the YellowDog compute
            requirement template ID to use for the worker nodes in this worker
            pool.
        :param worker_node_task_script: the Bash script for starting the ray worker
            nodes in this worker pool.
        :param worker_pool_node_count: the number of ray worker nodes to create in
            this worker pool. Must be > 0.
        :param worker_pool_internal_name: an optional internal name that can be used
            to look up the worker_node_worker_pool_object. Must be unique to the cluster.
        :param worker_node_images_id: the images ID to use with the compute
            requirement template, if required.
        :param worker_node_userdata: optional userdata for use when the worker node
            instances are provisioned.
        :param worker_node_instance_tags: optional instance tags to apply to the
            worker node instances.
        :param worker_node_metrics_enabled: whether to enable metrics collection for the
            worker nodes.
        :param worker_node_capture_taskoutput: whether to capture the console output of the
            worker node tasks.
        :return: returns the worker pool ID if a worker pool was created, or None if the
            pool will be created later using the build() method.
        """

        if self._is_shut_down:
            raise Exception(
                "'add_worker_pool()' method called on already shut-down cluster"
            )

        if worker_pool_node_count < 1:
            raise ValueError("worker_pool_node_count must be > 0")

        self._task_group_running_total += 1
        worker_pool_index_str = str(self._task_group_running_total).zfill(2)
        task_group_name = f"{WORKER_NODES_TASK_GROUP_NAME}-{worker_pool_index_str}"
        worker_pool_name = f"{self._cluster_name}-{worker_pool_index_str}-wrkrs"

        worker_node_worker_pool = WorkerNodeWorkerPool(
            compute_requirement_template_usage=ComputeRequirementTemplateUsage(
                templateId=worker_node_compute_requirement_template_id,
                requirementName=worker_pool_name,
                requirementNamespace=self._cluster_namespace,
                requirementTag=self._cluster_tag,
                targetInstanceCount=worker_pool_node_count,
                imagesId=worker_node_images_id,
                userData=worker_node_userdata,
                instanceTags=worker_node_instance_tags,
            ),
            provisioned_worker_pool_properties=ProvisionedWorkerPoolProperties(
                createNodeWorkers=NodeWorkerTarget.per_node(1),
                minNodes=0,
                maxNodes=worker_pool_node_count,
                workerTag=worker_pool_name,
                metricsEnabled=worker_node_metrics_enabled,
                idleNodeShutdown=self._auto_shut_down,
                idlePoolShutdown=self._auto_shut_down,
            ),
            task_group=TaskGroup(
                name=task_group_name,
                finishIfAnyTaskFailed=False,
                runSpecification=RunSpecification(
                    taskTypes=[TASK_TYPE],
                    workerTags=[worker_pool_name],
                    namespaces=[self._cluster_namespace],
                    exclusiveWorkers=True,
                    taskTimeout=self._cluster_lifetime,
                ),
            ),
            task_prototype=Task(
                taskType=TASK_TYPE,
                taskData=worker_node_task_script,
                arguments=["taskdata.txt"],
                environment={},
                outputs=(
                    None
                    if worker_node_capture_taskoutput is False
                    else self._taskoutput
                ),
            ),
        )

        internal_name = (
            task_group_name
            if worker_pool_internal_name is None
            else worker_pool_internal_name
        )
        if self.worker_node_worker_pools.get(internal_name) is not None:
            raise Exception(
                f"Internal name '{internal_name}' for worker node worker pool "
                "is already in use"
            )
        self.worker_node_worker_pools.update({internal_name: worker_node_worker_pool})

        if not self._is_built:
            return None  # Don't provision the worker pool; wait for build()

        # Provision the new worker pool
        worker_node_worker_pool.worker_pool_id = (
            self.yd_client.worker_pool_client.provision_worker_pool(
                worker_node_worker_pool.compute_requirement_template_usage,
                worker_node_worker_pool.provisioned_worker_pool_properties,
            ).id
        )

        # Add the new task group
        work_requirement = self.yd_client.work_client.get_work_requirement_by_id(
            self.work_requirement_id
        )
        work_requirement.taskGroups.append(worker_node_worker_pool.task_group)
        work_requirement = self.yd_client.work_client.update_work_requirement(
            work_requirement
        )

        # Add the worker node tasks to the task group
        self._add_tasks_to_task_group(
            task_group_id=work_requirement.taskGroups[
                len(work_requirement.taskGroups) - 1
            ].id,
            worker_node_worker_pool=worker_node_worker_pool,
        )

        return worker_node_worker_pool.worker_pool_id

    def build(
        self, head_node_build_timeout: timedelta | None = None
    ) -> (str, str | None):
        """
        Build the cluster. This method will block until the Ray head node
        is ready, and optionally also the observability node.

        Note that Ray worker nodes will still be in the process
        of configuring and joining the cluster after this method returns.

        :param head_node_build_timeout: an optional timeout for building the head node;
            if the timeout expires before the head node task is executing, a TimeoutError
            exception will be raised.
        :return: a tuple containing the private IP address of the head node, and the
            public IP address of the head node (or None).
        """

        if self._is_built:
            raise Exception("'build()' method already called")

        if self._is_shut_down:
            raise Exception("'build()' method called on already shut-down cluster")

        start_time = datetime.now(timezone.utc)

        # Provision all currently defined worker pools
        self.head_node_worker_pool_id = (
            self.yd_client.worker_pool_client.provision_worker_pool(
                self._head_node_compute_requirement_template_usage,
                self._head_node_provisioned_worker_pool_properties,
            ).id
        )
        for worker_node_worker_pool in self.worker_node_worker_pools.values():
            worker_node_worker_pool.worker_pool_id = (
                self.yd_client.worker_pool_client.provision_worker_pool(
                    worker_node_worker_pool.compute_requirement_template_usage,
                    worker_node_worker_pool.provisioned_worker_pool_properties,
                ).id
            )

        # Add currently defined worker node task groups to the work requirement,
        # and submit it
        self._work_requirement.taskGroups += [
            worker_node_worker_pool.task_group
            for worker_node_worker_pool in self.worker_node_worker_pools.values()
        ]
        self._work_requirement = self.yd_client.work_client.add_work_requirement(
            self._work_requirement
        )
        self.work_requirement_id = self._work_requirement.id

        if self.enable_observability:
            self.observability_node_worker_pool_id = (
                self.yd_client.worker_pool_client.provision_worker_pool(
                    self._observability_node_compute_requirement_template_usage,
                    self._observability_node_provisioned_worker_pool_properties,
                ).id
            )
            self.observability_node_task_id = (
                self.yd_client.work_client.add_tasks_to_task_group_by_id(
                    self._work_requirement.taskGroups[1].id,
                    [self._observability_node_task],
                )[0].id
            )
            while True:
                observability_task = self.yd_client.work_client.get_task_by_id(
                    self.observability_node_task_id
                )
                if observability_task.status == TaskStatus.EXECUTING:
                    break
                if (
                    head_node_build_timeout is not None
                    and datetime.now(timezone.utc) - start_time
                    >= head_node_build_timeout
                ):
                    self.shut_down()
                    raise TimeoutError(
                        "Timeout waiting for observability node task to enter EXECUTING state"
                    )

            self.observability_node_id = observability_task.workerId.replace(
                "wrkr", "node"
            )[:-2]
            observability_node: Node = self.yd_client.worker_pool_client.get_node_by_id(
                self.observability_node_id
            )
            self.observability_node_private_ip = (
                observability_node.details.privateIpAddress
            )
            self._head_node_task.environment.update(
                {"OBSERVABILITY_HOST": self.observability_node_private_ip}
            )

        # Add the head node task to the first task group
        self.head_node_task_id = (
            self.yd_client.work_client.add_tasks_to_task_group_by_id(
                self._work_requirement.taskGroups[0].id,
                [self._head_node_task],
            )[0].id
        )

        while True:  # Check for execution of the head node task
            task = self.yd_client.work_client.get_task_by_id(self.head_node_task_id)
            if task.status == TaskStatus.EXECUTING:
                break
            if (
                head_node_build_timeout is not None
                and datetime.now(timezone.utc) - start_time >= head_node_build_timeout
            ):
                self.shut_down()
                raise TimeoutError(
                    "Timeout waiting for Ray head node task to enter EXECUTING state"
                )
            sleep(HEAD_NODE_TASK_POLLING_INTERVAL.seconds)

        # Set the head node ID and get the node details
        self.head_node_node_id = task.workerId.replace("wrkr", "node")[:-2]
        node: Node = self.yd_client.worker_pool_client.get_node_by_id(
            self.head_node_node_id
        )
        self.head_node_private_ip = node.details.privateIpAddress
        self.head_node_public_ip = node.details.publicIpAddress

        # Add worker node tasks to their task groups, one task per worker node
        for task_group_index, worker_node_worker_pool in enumerate(
            self.worker_node_worker_pools.values()
        ):
            self._add_tasks_to_task_group(
                task_group_id=self._work_requirement.taskGroups[
                    (
                        task_group_index + 1
                        if self.enable_observability is False
                        else task_group_index + 2
                    )
                ].id,
                worker_node_worker_pool=worker_node_worker_pool,
            )

        self._is_built = True
        return self.head_node_private_ip, self.head_node_public_ip

    def remove_worker_pool(self, worker_pool_id: str):
        """
        Terminate the compute requirement associated with a worker pool.

        :param worker_pool_id: the ID of the worker pool to remove.
        """

        if self._is_shut_down:
            raise Exception(
                "'remove_worker_pool()' method called on already shut-down cluster"
            )

        for (
            worker_pool_internal_name,
            worker_node_worker_pool,
        ) in self.worker_node_worker_pools.items():
            if worker_pool_id == worker_node_worker_pool.worker_pool_id:
                name_to_remove = worker_pool_internal_name
                break
        else:
            raise Exception(
                f"Worker pool ID '{worker_pool_id}' not "
                "in current list of worker node worker pools"
            )

        worker_pool: ProvisionedWorkerPool = (
            self.yd_client.worker_pool_client.get_worker_pool_by_id(worker_pool_id)
        )
        self.yd_client.compute_client.terminate_compute_requirement_by_id(
            worker_pool.computeRequirementId
        )
        self.worker_node_worker_pools.pop(name_to_remove)

    def remove_worker_pool_by_internal_name(self, internal_name: str):
        """
        Remove a worker pool by its internal name. Raises exception if
        worker pool not found.

        :param internal_name: the internal name of the worker pool to remove.
        """
        if self._is_shut_down:
            raise Exception(
                "'remove_worker_pool_by_internal_name()' "
                "method called on already shut-down cluster"
            )

        worker_node_worker_pool = self.worker_node_worker_pools.get(internal_name)
        if worker_node_worker_pool is None:
            raise Exception(
                f"Worker pool with internal name '{internal_name}' not found"
            )

        if worker_node_worker_pool.worker_pool_id is not None:
            self.remove_worker_pool(worker_node_worker_pool.worker_pool_id)
        else:
            self.worker_node_worker_pools.pop(internal_name)

    @property
    def worker_pool_ids(self) -> list[str]:
        """
        Generate the current list of worker pool IDs.
        """
        return [
            x.worker_pool_id
            for x in self.worker_node_worker_pools.values()
            if x.worker_pool_id is not None
        ]

    @property
    def worker_pool_internal_names(self) -> list[str]:
        """
        Generate the current list of worker pool internal names.
        """
        return list(self.worker_node_worker_pools.keys())

    def shut_down(self):
        """
        Shut down the Ray cluster by cancelling the work requirement, including
        aborting all its tasks, and shutting down all remaining worker pools.
        """

        if self._is_shut_down:
            return

        if self.work_requirement_id is not None:
            try:
                self.yd_client.work_client.cancel_work_requirement_by_id(
                    self.work_requirement_id, abort=True
                )
            except HTTPError as e:
                if "InvalidWorkRequirementStatusException" in str(e):
                    pass  # Suppress exception if it's just a state transition error
            self.work_requirement_id = None

        if self.head_node_worker_pool_id is not None:
            self.yd_client.worker_pool_client.shutdown_worker_pool_by_id(
                self.head_node_worker_pool_id
            )
            self.head_node_worker_pool_id = None

        if (
            self.enable_observability
            and self.observability_node_worker_pool_id is not None
        ):
            self.yd_client.worker_pool_client.shutdown_worker_pool_by_id(
                self.observability_node_worker_pool_id
            )
            self.observability_node_worker_pool_id = None

        for worker_node_worker_pool in self.worker_node_worker_pools.values():
            if worker_node_worker_pool.worker_pool_id is not None:
                self.yd_client.worker_pool_client.shutdown_worker_pool_by_id(
                    worker_node_worker_pool.worker_pool_id
                )
        self.worker_node_worker_pools = {}

        self._is_shut_down = True

    def _add_tasks_to_task_group(
        self, task_group_id: str, worker_node_worker_pool: WorkerNodeWorkerPool
    ):
        """
        Internal utility to add worker pool tasks to the applicable task group.

        :param task_group_id: the ID of the task group.
        :param worker_node_worker_pool: the properties of the worker nodes worker pool.
        """

        worker_node_worker_pool.task_prototype.environment.update(
            {"RAY_HEAD_NODE_PRIVATE_IP": self.head_node_private_ip}
        )
        if self.enable_observability:
            worker_node_worker_pool.task_prototype.environment.update(
                {"OBSERVABILITY_HOST": self.observability_node_private_ip}
            )

        tasks: list[Task] = []
        for _ in range(
            worker_node_worker_pool.compute_requirement_template_usage.targetInstanceCount
        ):
            task = copy(worker_node_worker_pool.task_prototype)
            task.name = self._next_task_name
            tasks.append(task)

        self.yd_client.work_client.add_tasks_to_task_group_by_id(task_group_id, tasks)

    @property
    def _next_task_name(self) -> str:
        """
        Generate a unique task name.
        """
        self._task_number += 1
        return f"task-{str(self._task_number).zfill(5)}"<|MERGE_RESOLUTION|>--- conflicted
+++ resolved
@@ -34,13 +34,8 @@
 
 TASK_TYPE = "bash"
 
-<<<<<<< HEAD
-HEAD_NODE_TASK_POLLING_INTERVAL_SECONDS = 10.0
-IDLE_NODE_AND_POOL_SHUTDOWN_MINUTES = 10.0
-=======
 HEAD_NODE_TASK_POLLING_INTERVAL = timedelta(seconds=10)
 IDLE_NODE_AND_POOL_SHUTDOWN_TIMEOUT = timedelta(minutes=3)
->>>>>>> 8e41557c
 
 
 @dataclass
@@ -175,16 +170,8 @@
             taskType=TASK_TYPE,
             taskData=head_node_ray_start_script,
             arguments=["taskdata.txt"],
-<<<<<<< HEAD
-            environment={
-                "YD_API_KEY_ID" : yd_application_key_id,
-                "YD_API_KEY_SECRET" : yd_application_key_secret,
-                "YD_API_URL" : yd_platform_api_url
-            }
-=======
             environment={},
             outputs=None if head_node_capture_taskoutput is False else self._taskoutput,
->>>>>>> 8e41557c
         )
 
         self._work_requirement = WorkRequirement(
