#!/usr/bin/env python3

<<<<<<< HEAD
import logging
=======
>>>>>>> 4bbfa63e
import random
import time
from datetime import datetime, timedelta
from fractions import Fraction
from os import getenv
from time import sleep

import dotenv
import ray
from yellowdog_client.model import ApiKey, ServicesSchema
from yellowdog_client.platform_client import PlatformClient

from raydog.raydog import RayDogCluster


def main():
    timestamp = str(datetime.timestamp(datetime.now())).replace(".", "-")

    try:
        # Read any extra environment variables from a file
        dotenv.load_dotenv(verbose=True, override=True)

        # Configure the Ray cluster
        raydog_cluster = RayDogCluster(
            client=PlatformClient.create(
                ServicesSchema(defaultUrl=getenv("YD_API_URL")),
                ApiKey(
                    getenv("YD_API_KEY_ID"),
                    getenv("YD_API_KEY_SECRET"),
                ),
            ),
            cluster_name=f"raytest-{timestamp}",  # Names the WP, WR and worker tag
            cluster_namespace="pwt-ray",
            head_node_compute_requirement_template_id="yd-demo/yd-demo-aws-eu-west-2-split-ondemand",
            head_node_images_id="ami-0fef583e486727263",  # Ubuntu 22.04, AMD64, eu-west-2
            cluster_tag="my-ray-tag",
            head_node_userdata=NODE_SETUP_SCRIPT,
            cluster_lifetime=timedelta(seconds=600),
        )

        # Add the worker pools
        for _ in range(3):
            raydog_cluster.add_worker_nodes(
                worker_node_compute_requirement_template_id="yd-demo/yd-demo-aws-eu-west-2-split-ondemand",
                worker_pool_node_count=1,
                worker_node_images_id="ami-0fef583e486727263",
                worker_node_userdata=NODE_SETUP_SCRIPT,
                worker_node_metrics_enabled=True,
            )

        # Build the Ray cluster
        print("Building Ray cluster")
        private_ip, public_ip = raydog_cluster.build(
            build_timeout=timedelta(seconds=300)
        )

<<<<<<< HEAD
        # Build the Ray cluster
        print("Creating Ray cluster")
        private_ip, public_ip = raydog_cluster.build(
            build_timeout=timedelta(seconds=300)
        )
=======
>>>>>>> 4bbfa63e
        cluster_address = f"ray://{public_ip}:10001"
        print(f"Head node started: {cluster_address}")

        print("Pausing to allow all worker nodes to start")
        sleep(60)

        # Run a simple application on the cluster
        print("Starting simple Ray application")
        estimate_pi(cluster_address)
        print("Finished")

        input("Hit enter to shut down cluster ")

    finally:
        # Make sure the Ray cluster gets shut down
        raydog_cluster.shut_down()


# simple Ray example
@ray.remote
def pi4_sample(sample_count):
    """pi4_sample runs sample_count experiments, and returns the
    fraction of random coordinates that are inside a unit circle.
    """
    in_count = 0
    for i in range(sample_count):
        x = random.random()
        y = random.random()
        if x * x + y * y <= 1:
            in_count += 1
    return Fraction(in_count, sample_count)


def estimate_pi(cluster_address):
    print("Connecting Ray to", cluster_address)

    # Initialize Ray
    ray.init(address=cluster_address, logging_level=logging.ERROR)

    # Get several estimates of pi
    batches = 100
    print(f"Getting {batches} estimates of pi")
    start = time.time()

    results = []
    for _ in range(batches):
        results.append(pi4_sample.remote(1000 * 1000))

    output = ray.get(results)
    mypi = sum(output) * 4 / len(output)

    dur = time.time() - start
    print(f"Estimation took {dur} seconds")

    print(f"The average estimate is {mypi} =", float(mypi))

    # Shutdown Ray
    ray.shutdown()


# bash script used to setup nodes in the Ray cluster
# this will change, depending on what is pre-installed on the AMI
NODE_SETUP_SCRIPT = r"""#!/usr/bin/bash

set -euo pipefail

echo "Installing the YellowDog agent"
cd /root || exit
curl -LsSf https://raw.githubusercontent.com/yellowdog/resources/refs/heads/main/agent-install/linux/yd-agent-installer.sh | bash &> /dev/null

################################################################################
YD_AGENT_USER="yd-agent"
YD_AGENT_HOME="/opt/yellowdog/agent"

echo "Adding $YD_AGENT_USER to passwordless sudoers"

ADMIN_GRP="sudo"
usermod -aG $ADMIN_GRP $YD_AGENT_USER
echo -e "$YD_AGENT_USER\tALL=(ALL)\tNOPASSWD: ALL" > \
        /etc/sudoers.d/020-$YD_AGENT_USER

################################################################################
echo "Adding public SSH key for $YD_AGENT_USER"

mkdir -p $YD_AGENT_HOME/.ssh
chmod og-rwx $YD_AGENT_HOME/.ssh

# Insert the required public key below
cat >> $YD_AGENT_HOME/.ssh/authorized_keys << EOM
ssh-rsa AAAAB3NzaC1yc2EAAAADAQABAAABgQDBAwA8lQurxJh2m9zyB6A/QG7/0jRYQQgH0zJg\
Tr8+uGdYJs4hpbsU43jqfdiOY9gBN35j2LFfHHsYxJmFkFXh2DQn3+WZhzxYzPOiSIBtNnHmRY3j\
71wJbNUX1kF4VyifiaiuPviJd0YKD/y0UnhZKBs4EQQB9qPzpcSoixcLa6hgh5gqY8yA+BuI4dgK\
5SG2t5seujJ45bT67HvCeFYShFXPsvB9KwhptBF1Hd961+AoXO8IVXSEKBnrTTecbeFgc0V2vRqO\
TNdSiWrD71mij3NUd3dzp+9qepDZaNtNXMJ8jnF2nzk43JvrRzteWJlyya+63/bvdq/jj7jLH3tN\
pcyNw16YmctpjKr7uKc4k6gEa3b7YaELwX8g1xGQib95RXuzvef7qduDAbQbvadbvM97iohaeWMM\
7uh1rNM6qsVdyGd1FUVNFiPUqsQ5sQhRdnryu/lF10hDArGkhu+tmwQEFsp2ymFlaVexKWB/Q20q\
A0bE4yNXbZF4WUdBJzc= pwt@pwt-mbp-14.local
EOM

chmod og-rw $YD_AGENT_HOME/.ssh/authorized_keys
chown -R $YD_AGENT_USER:$YD_AGENT_USER $YD_AGENT_HOME/.ssh

################################################################################

echo "Installing 'uv'"
export HOME=$YD_AGENT_HOME
curl -LsSf https://astral.sh/uv/install.sh | sh &> /dev/null
source $HOME/.local/bin/env

PYTHON_VERSION="3.12.10"
echo "Installing Python v$PYTHON_VERSION and creating Python virtual environment"
VENV=$YD_AGENT_HOME/venv
uv venv --python $PYTHON_VERSION $VENV
VIRTUAL_ENV_DISABLE_PROMPT=true
source $VENV/bin/activate

echo "Installing Ray"
uv pip install ray[client]

echo "Setting file/directory ownership to $YD_AGENT_USER"
chown -R $YD_AGENT_USER:$YD_AGENT_USER $YD_AGENT_HOME/.local $VENV $YD_AGENT_HOME/.cache

################################################################################

echo "Disabling firewall"
ufw disable &> /dev/null

# Note: the Agent configuration script will restart the Agent
"""

# Entry point
if __name__ == "__main__":
    main()<|MERGE_RESOLUTION|>--- conflicted
+++ resolved
@@ -1,9 +1,6 @@
 #!/usr/bin/env python3
 
-<<<<<<< HEAD
 import logging
-=======
->>>>>>> 4bbfa63e
 import random
 import time
 from datetime import datetime, timedelta
@@ -45,10 +42,10 @@
         )
 
         # Add the worker pools
-        for _ in range(3):
+        for _ in range(2):
             raydog_cluster.add_worker_nodes(
                 worker_node_compute_requirement_template_id="yd-demo/yd-demo-aws-eu-west-2-split-ondemand",
-                worker_pool_node_count=1,
+                worker_pool_node_count=2,
                 worker_node_images_id="ami-0fef583e486727263",
                 worker_node_userdata=NODE_SETUP_SCRIPT,
                 worker_node_metrics_enabled=True,
@@ -60,14 +57,6 @@
             build_timeout=timedelta(seconds=300)
         )
 
-<<<<<<< HEAD
-        # Build the Ray cluster
-        print("Creating Ray cluster")
-        private_ip, public_ip = raydog_cluster.build(
-            build_timeout=timedelta(seconds=300)
-        )
-=======
->>>>>>> 4bbfa63e
         cluster_address = f"ray://{public_ip}:10001"
         print(f"Head node started: {cluster_address}")
 
